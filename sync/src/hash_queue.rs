use std::ops::Index;
use std::collections::{VecDeque, HashSet};
use std::iter::repeat;
use primitives::hash::H256;

/// Block position
#[derive(Debug, Copy, Clone, Eq, PartialEq)]
pub enum HashPosition {
	/// Block is not in the queue
	Missing,
	/// Block is at the front of the queue
	Front,
	/// Block is somewhere inside in the queue
	Inside,
}

/// Ordered queue with O(1) contains() && random access operations cost.
#[derive(Clone)]
pub struct HashQueue {
	queue: VecDeque<H256>,
	set: HashSet<H256>
}

/// Chain of linked queues. First queue has index zero.
pub struct HashQueueChain {
	chain: Vec<HashQueue>,
}

impl HashQueue {
	pub fn new() -> Self {
		HashQueue {
			queue: VecDeque::new(),
			set: HashSet::new(),
		}
	}

<<<<<<< HEAD
	pub fn len(&self) -> u32 {
		self.queue.len() as u32
=======
	/// Returns len of the given queue.
	pub fn len(&self) -> usize {
		self.queue.len()
>>>>>>> f44d4d18
	}

	/// Returns true if queue is empty.
	pub fn is_empty(&self) -> bool {
		self.queue.is_empty()
	}

	/// Returns front element from the given queue.
	pub fn front(&self) -> Option<H256> {
		self.queue.front().cloned()
	}

	/// Returns back element from the given queue.
	pub fn back(&self) -> Option<H256> {
		self.queue.back().cloned()
	}

	/// Returns previous-to back element from the given queue.
	pub fn pre_back(&self) -> Option<H256> {
		let queue_len = self.queue.len();
		if queue_len <= 1 {
			return None;
		}
		Some(self.queue[queue_len - 2].clone())
	}

	/// Returns n-th element (n is starting from 0), starting from the back-element in the queue.
	/// If there are no n-th element - returns (n-1) element & etc.
	pub fn back_skip_n(&self, n: usize) -> Option<H256> {
		let queue_len = self.queue.len();
		if queue_len == 0 {
			return None;
		}
		if n + 1 > queue_len {
			return Some(self.queue[0].clone())
		}
		return Some(self.queue[queue_len - n - 1].clone())
	}

	/// Returns true if queue contains element.
	pub fn contains(&self, hash: &H256) -> bool {
		self.set.contains(hash)
	}

	/// Removes element from the front of the queue.
	pub fn pop_front(&mut self) -> Option<H256> {
		match self.queue.pop_front() {
			Some(hash) => {
				self.set.remove(&hash);
				Some(hash)
			},
			None => None,
		}
	}

<<<<<<< HEAD
	pub fn pop_front_n(&mut self, n: u32) -> Vec<H256> {
=======
	/// Removes n elements from the front of the queue.
	pub fn pop_front_n(&mut self, n: usize) -> Vec<H256> {
>>>>>>> f44d4d18
		let mut result: Vec<H256> = Vec::new();
		for _ in 0..n {
			match self.pop_front() {
				Some(hash) => result.push(hash),
				None => return result,
			}
		}
		result
	}

	/// Adds element to the back of the queue.
	pub fn push_back(&mut self, hash: H256) {
		if !self.set.insert(hash.clone()) {
			panic!("must be checked by caller");
		}
		self.queue.push_back(hash);
	}

	/// Adds elements to the back of the queue.
	pub fn push_back_n(&mut self, hashes: Vec<H256>) {
		for hash in hashes {
			self.push_back(hash);
		}
	}

	/// Removes element from the queue, returning its position.
	pub fn remove(&mut self, hash: &H256) -> HashPosition {
		if !self.set.remove(hash) {
			return HashPosition::Missing;
		}

		if self.queue.front().expect("checked one line above") == hash {
			self.queue.pop_front();
			return HashPosition::Front;
		}

		for i in 0..self.queue.len() {
			if self.queue[i] == *hash {
				self.queue.remove(i);
				return HashPosition::Inside;
			}
		}

		// unreachable because hash is not missing, not at the front and not inside
		unreachable!()
	}

	/// Removes all elements from the queue.
	pub fn remove_all(&mut self) {
		self.queue.clear();
		self.set.clear();
	}
}

impl Index<u32> for HashQueue {
	type Output = H256;

	fn index(&self, index: u32) -> &Self::Output {
		&self.queue[index as usize]
	}
}

impl HashQueueChain {
	/// Creates chain with given number of queues.
	pub fn with_number_of_queues(number_of_queues: usize) -> Self {
		assert!(number_of_queues != 0);
		HashQueueChain {
			chain: repeat(HashQueue::new()).take(number_of_queues).collect(),
		}
	}

<<<<<<< HEAD
	pub fn len(&self) -> u32 {
		self.chain.iter().fold(0, |total, chain| total + chain.len())
	}

	pub fn len_of(&self, queue_index: usize) -> u32 {
		self.chain[queue_index].len()
	}

	pub fn is_empty_at(&self, queue_index: usize) -> bool {
		self.chain[queue_index].is_empty()
	}

	pub fn back_at(&self, queue_index: usize) -> Option<H256> {
		let ref queue = self.chain[queue_index];
		queue.back().cloned()
=======
	/// Returns length of the whole chain.
	pub fn len(&self) -> usize {
		self.chain.iter().fold(0, |total, chain| total + chain.len())
	}

	/// Returns length of the given queue.
	pub fn len_of(&self, chain_index: usize) -> usize {
		self.chain[chain_index].len()
	}

	/// Returns true if given queue is empty.
	pub fn is_empty_at(&self, chain_index: usize) -> bool {
		self.chain[chain_index].is_empty()
	}

	/// Returns element at the front of the given queue.
	pub fn front_at(&self, chain_index: usize) -> Option<H256> {
		let ref queue = self.chain[chain_index];
		queue.front()
	}

	/// Returns element at the back of the given queue.
	pub fn back_at(&self, chain_index: usize) -> Option<H256> {
		let ref queue = self.chain[chain_index];
		queue.back()
>>>>>>> f44d4d18
	}

	/// Returns previous-to back element from the given queue.
	pub fn pre_back_at(&self, chain_index: usize) -> Option<H256> {
		let ref queue = self.chain[chain_index];
		queue.pre_back()
	}

	/// Returns n-th element (n is starting from 0), starting from the back-element in given queue.
	/// If there are no n-th element - returns (n-1) element & etc.
	pub fn back_skip_n_at(&self, chain_index: usize, n: usize) -> Option<H256> {
		let ref queue = self.chain[chain_index];
		queue.back_skip_n(n)
	}

	/// Returns the back of the whole chain.
	pub fn back(&self) -> Option<H256> {
		let mut queue_index = self.chain.len() - 1;
		loop {
			let ref queue = self.chain[queue_index];
			let queue_back = queue.back();
			if queue_back.is_some() {
				return queue_back;
			}

			queue_index = queue_index - 1;
			if queue_index == 0 {
				return None;
			}
		}
	}

	/// Checks if hash is contained in given queue.
	pub fn is_contained_in(&self, queue_index: usize, hash: &H256) -> bool {
		self.chain[queue_index].contains(hash)
	}

	/// Returns the index of queue, hash is contained in.
	pub fn contains_in(&self, hash: &H256) -> Option<usize> {
		for i in 0..self.chain.len() {
			if self.chain[i].contains(hash) {
				return Some(i);
			}
		}
		None
	}

<<<<<<< HEAD
	pub fn pop_front_n_at(&mut self, queue_index: usize, n: u32) -> Vec<H256> {
=======
	/// Remove a number of hashes from the front of the given queue.
	pub fn pop_front_n_at(&mut self, queue_index: usize, n: usize) -> Vec<H256> {
>>>>>>> f44d4d18
		self.chain[queue_index].pop_front_n(n)
	}

	/// Push hash onto the back of the given queue.
	pub fn push_back_at(&mut self, queue_index: usize, hash: H256) {
		self.chain[queue_index].push_back(hash)
	}

	/// Push a number of hashes onto the back of the given queue.
	pub fn push_back_n_at(&mut self, queue_index: usize, hashes: Vec<H256>) {
		self.chain[queue_index].push_back_n(hashes)
	}

	/// Remove hash from given queue.
	pub fn remove_at(&mut self, queue_index: usize, hash: &H256) -> HashPosition {
		self.chain[queue_index].remove(hash)
	}

	/// Remove all items from given queue.
	pub fn remove_all_at(&mut self, queue_index: usize) {
		self.chain[queue_index].remove_all();
	}
}

impl Index<u32> for HashQueueChain {
	type Output = H256;

	fn index<'a>(&'a self, mut index: u32) -> &'a Self::Output {
		for queue in self.chain.iter() {
			let queue_len = queue.len();
			if index < queue_len {
				return &queue[index];
			}

			index -= queue_len;
		}

		panic!("invalid index");
	}
}

#[cfg(test)]
mod tests {
	use super::{HashQueue, HashQueueChain, HashPosition};

	#[test]
	fn hash_queue_empty() {
		let mut queue = HashQueue::new();
		assert_eq!(queue.len(), 0);
		assert_eq!(queue.is_empty(), true);
		assert_eq!(queue.front(), None);
		assert_eq!(queue.back(), None);
		assert_eq!(queue.pre_back(), None);
		assert_eq!(queue.back_skip_n(100), None);
		assert_eq!(queue.contains(&"000000000019d6689c085ae165831e934ff763ae46a2a6c172b3f1b60a8ce26f".into()), false);
		assert_eq!(queue.pop_front(), None);
		assert_eq!(queue.pop_front_n(100), vec![]);
		assert_eq!(queue.remove(&"000000000019d6689c085ae165831e934ff763ae46a2a6c172b3f1b60a8ce26f".into()), HashPosition::Missing);
	}

	#[test]
	fn hash_queue_chain_empty() {
		let mut chain = HashQueueChain::with_number_of_queues(3);
		assert_eq!(chain.len(), 0);
		assert_eq!(chain.len_of(0), 0);
		assert_eq!(chain.is_empty_at(0), true);
		assert_eq!(chain.front_at(0), None);
		assert_eq!(chain.back_at(0), None);
		assert_eq!(chain.pre_back_at(0), None);
		assert_eq!(chain.back_skip_n_at(0, 100), None);
		assert_eq!(chain.back(), None);
		assert_eq!(chain.is_contained_in(0, &"000000000019d6689c085ae165831e934ff763ae46a2a6c172b3f1b60a8ce26f".into()), false);
		assert_eq!(chain.contains_in(&"000000000019d6689c085ae165831e934ff763ae46a2a6c172b3f1b60a8ce26f".into()), None);
		assert_eq!(chain.pop_front_n_at(0, 100), vec![]);
		assert_eq!(chain.remove_at(0, &"000000000019d6689c085ae165831e934ff763ae46a2a6c172b3f1b60a8ce26f".into()), HashPosition::Missing);
	}

	#[test]
	fn hash_queue_chain_not_empty() {
		let mut chain = HashQueueChain::with_number_of_queues(4);
		chain.push_back_n_at(0, vec![
			"0000000000000000000000000000000000000000000000000000000000000000".into(),
			"0000000000000000000000000000000000000000000000000000000000000001".into(),
			"0000000000000000000000000000000000000000000000000000000000000002".into(),
		]);
		chain.push_back_n_at(1, vec![
			"0000000000000000000000000000000000000000000000000000000000000003".into(),
			"0000000000000000000000000000000000000000000000000000000000000004".into(),
		]);
		chain.push_back_n_at(2, vec![
			"0000000000000000000000000000000000000000000000000000000000000005".into(),
		]);

		assert_eq!(chain.len(), 6);
		assert_eq!(chain.len_of(0), 3);
		assert_eq!(chain.len_of(1), 2);
		assert_eq!(chain.len_of(2), 1);
		assert_eq!(chain.len_of(3), 0);
		assert_eq!(chain.is_empty_at(0), false);
		assert_eq!(chain.is_empty_at(1), false);
		assert_eq!(chain.is_empty_at(2), false);
		assert_eq!(chain.is_empty_at(3), true);
		assert_eq!(chain.front_at(0), Some("0000000000000000000000000000000000000000000000000000000000000000".into()));
		assert_eq!(chain.front_at(1), Some("0000000000000000000000000000000000000000000000000000000000000003".into()));
		assert_eq!(chain.front_at(2), Some("0000000000000000000000000000000000000000000000000000000000000005".into()));
		assert_eq!(chain.front_at(3), None);
		assert_eq!(chain.back_at(0), Some("0000000000000000000000000000000000000000000000000000000000000002".into()));
		assert_eq!(chain.back_at(1), Some("0000000000000000000000000000000000000000000000000000000000000004".into()));
		assert_eq!(chain.back_at(2), Some("0000000000000000000000000000000000000000000000000000000000000005".into()));
		assert_eq!(chain.back_at(3), None);
		assert_eq!(chain.pre_back_at(0), Some("0000000000000000000000000000000000000000000000000000000000000001".into()));
		assert_eq!(chain.pre_back_at(1), Some("0000000000000000000000000000000000000000000000000000000000000003".into()));
		assert_eq!(chain.pre_back_at(2), None);
		assert_eq!(chain.pre_back_at(3), None);
		assert_eq!(chain.back(), Some("0000000000000000000000000000000000000000000000000000000000000005".into()));
		assert_eq!(chain.is_contained_in(0, &"0000000000000000000000000000000000000000000000000000000000000002".into()), true);
		assert_eq!(chain.is_contained_in(1, &"0000000000000000000000000000000000000000000000000000000000000002".into()), false);
		assert_eq!(chain.is_contained_in(2, &"0000000000000000000000000000000000000000000000000000000000000002".into()), false);
		assert_eq!(chain.is_contained_in(3, &"0000000000000000000000000000000000000000000000000000000000000002".into()), false);
		assert_eq!(chain.contains_in(&"0000000000000000000000000000000000000000000000000000000000000002".into()), Some(0));
		assert_eq!(chain.contains_in(&"0000000000000000000000000000000000000000000000000000000000000005".into()), Some(2));
		assert_eq!(chain.contains_in(&"0000000000000000000000000000000000000000000000000000000000000009".into()), None);

		assert_eq!(chain.back_skip_n_at(0, 0), Some("0000000000000000000000000000000000000000000000000000000000000002".into()));
		assert_eq!(chain.back_skip_n_at(1, 0), Some("0000000000000000000000000000000000000000000000000000000000000004".into()));
		assert_eq!(chain.back_skip_n_at(2, 0), Some("0000000000000000000000000000000000000000000000000000000000000005".into()));
		assert_eq!(chain.back_skip_n_at(3, 0), None);
		assert_eq!(chain.back_skip_n_at(0, 1), Some("0000000000000000000000000000000000000000000000000000000000000001".into()));
		assert_eq!(chain.back_skip_n_at(1, 1), Some("0000000000000000000000000000000000000000000000000000000000000003".into()));
		assert_eq!(chain.back_skip_n_at(2, 1), Some("0000000000000000000000000000000000000000000000000000000000000005".into()));
		assert_eq!(chain.back_skip_n_at(3, 1), None);
		assert_eq!(chain.back_skip_n_at(0, 2), Some("0000000000000000000000000000000000000000000000000000000000000000".into()));
		assert_eq!(chain.back_skip_n_at(1, 2), Some("0000000000000000000000000000000000000000000000000000000000000003".into()));
		assert_eq!(chain.back_skip_n_at(2, 2), Some("0000000000000000000000000000000000000000000000000000000000000005".into()));
		assert_eq!(chain.back_skip_n_at(3, 2), None);
	}
}<|MERGE_RESOLUTION|>--- conflicted
+++ resolved
@@ -34,14 +34,9 @@
 		}
 	}
 
-<<<<<<< HEAD
+	/// Returns len of the given queue.
 	pub fn len(&self) -> u32 {
 		self.queue.len() as u32
-=======
-	/// Returns len of the given queue.
-	pub fn len(&self) -> usize {
-		self.queue.len()
->>>>>>> f44d4d18
 	}
 
 	/// Returns true if queue is empty.
@@ -97,12 +92,8 @@
 		}
 	}
 
-<<<<<<< HEAD
+	/// Removes n elements from the front of the queue.
 	pub fn pop_front_n(&mut self, n: u32) -> Vec<H256> {
-=======
-	/// Removes n elements from the front of the queue.
-	pub fn pop_front_n(&mut self, n: usize) -> Vec<H256> {
->>>>>>> f44d4d18
 		let mut result: Vec<H256> = Vec::new();
 		for _ in 0..n {
 			match self.pop_front() {
@@ -174,49 +165,25 @@
 		}
 	}
 
-<<<<<<< HEAD
+	/// Returns length of the whole chain.
 	pub fn len(&self) -> u32 {
 		self.chain.iter().fold(0, |total, chain| total + chain.len())
 	}
 
+	/// Returns length of the given queue.
 	pub fn len_of(&self, queue_index: usize) -> u32 {
 		self.chain[queue_index].len()
 	}
 
+	/// Returns true if given queue is empty.
 	pub fn is_empty_at(&self, queue_index: usize) -> bool {
 		self.chain[queue_index].is_empty()
 	}
 
+	/// Returns element at the front of the given queue.
 	pub fn back_at(&self, queue_index: usize) -> Option<H256> {
 		let ref queue = self.chain[queue_index];
 		queue.back().cloned()
-=======
-	/// Returns length of the whole chain.
-	pub fn len(&self) -> usize {
-		self.chain.iter().fold(0, |total, chain| total + chain.len())
-	}
-
-	/// Returns length of the given queue.
-	pub fn len_of(&self, chain_index: usize) -> usize {
-		self.chain[chain_index].len()
-	}
-
-	/// Returns true if given queue is empty.
-	pub fn is_empty_at(&self, chain_index: usize) -> bool {
-		self.chain[chain_index].is_empty()
-	}
-
-	/// Returns element at the front of the given queue.
-	pub fn front_at(&self, chain_index: usize) -> Option<H256> {
-		let ref queue = self.chain[chain_index];
-		queue.front()
-	}
-
-	/// Returns element at the back of the given queue.
-	pub fn back_at(&self, chain_index: usize) -> Option<H256> {
-		let ref queue = self.chain[chain_index];
-		queue.back()
->>>>>>> f44d4d18
 	}
 
 	/// Returns previous-to back element from the given queue.
@@ -264,12 +231,8 @@
 		None
 	}
 
-<<<<<<< HEAD
+	/// Remove a number of hashes from the front of the given queue.
 	pub fn pop_front_n_at(&mut self, queue_index: usize, n: u32) -> Vec<H256> {
-=======
-	/// Remove a number of hashes from the front of the given queue.
-	pub fn pop_front_n_at(&mut self, queue_index: usize, n: usize) -> Vec<H256> {
->>>>>>> f44d4d18
 		self.chain[queue_index].pop_front_n(n)
 	}
 
