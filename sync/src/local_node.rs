use std::sync::Arc;
use std::sync::atomic::{AtomicUsize, Ordering};
use parking_lot::Mutex;
use db;
use parking_lot::RwLock;
use chain::RepresentH256;
use p2p::OutboundSyncConnectionRef;
use message::common::InventoryType;
use message::types;
use synchronization::{Synchronization, SynchronizationRef, Config as SynchronizationConfig, Task as SynchronizationTask, TaskExecutor as SynchronizationTaskExecutor};
use synchronization_chain::{Chain, ChainRef, BlockState};
use synchronization_executor::LocalSynchronizationTaskExecutor;
use best_block::BestBlock;

/// Thread-safe reference to the `LocalNode`.
/// Locks order:
/// 1) sync Mutex
/// 2) executor Mutex
/// 2) chain RwLock
pub type LocalNodeRef = Arc<LocalNode>;

/// Local synchronization node
pub struct LocalNode {
	/// Throughout counter of synchronization peers
	peer_counter: AtomicUsize,
	/// Synchronization chain
	chain: ChainRef,
	/// Synchronization executor
	executor: Arc<Mutex<LocalSynchronizationTaskExecutor>>,
	/// Synchronization process
	sync: SynchronizationRef<LocalSynchronizationTaskExecutor>,
}

impl LocalNode {
	/// New synchronization node with given storage
	pub fn new(storage: Arc<db::Store>) -> LocalNodeRef {
		let chain = ChainRef::new(RwLock::new(Chain::new(storage.clone())));
		let executor = LocalSynchronizationTaskExecutor::new(chain.clone());
		let sync = Synchronization::new(SynchronizationConfig::default(), executor.clone(), chain.clone());
		Arc::new(LocalNode {
			peer_counter: AtomicUsize::new(0),
			chain: chain,
			executor: executor,
			sync: sync,
		})
	}

	/// Best block hash (including non-verified, requested && non-requested blocks)
	pub fn best_block(&self) -> BestBlock {
		self.chain.read().best_block()
	}

	pub fn create_sync_session(&self, _best_block_height: i32, outbound_connection: OutboundSyncConnectionRef) -> usize {
		// save connection for future
		let peer_index = self.peer_counter.fetch_add(1, Ordering::SeqCst) + 1;
		trace!(target: "sync", "Creating new sync session with peer#{}", peer_index);

		self.executor.lock().add_peer_connection(peer_index, outbound_connection);
		peer_index
	}

	pub fn start_sync_session(&self, peer_index: usize, _version: u32) {
		trace!(target: "sync", "Starting new sync session with peer#{}", peer_index);

		// request inventory from peer
		self.executor.lock().execute(SynchronizationTask::RequestInventory(peer_index));
<<<<<<< HEAD
	} 
=======
	}
>>>>>>> 83b390eb

	pub fn on_peer_inventory(&self, peer_index: usize, message: types::Inv) {
		trace!(target: "sync", "Got `inventory` message from peer#{}. Inventory len: {}", peer_index, message.inventory.len());

		// TODO: after each `getblocks` message bitcoind responds with two `inventory` messages:
		// (1) with single entry
		// (2) with 500 entries
		// what is (1)?

		// process unknown blocks
		let unknown_blocks: Vec<_> = {
			let chain = self.chain.read();
			message.inventory.iter()
				.filter(|item| item.inv_type == InventoryType::MessageBlock)
				.filter(|item| chain.block_state(&item.hash) == BlockState::Unknown)
				.map(|item| item.hash.clone())
				.collect()
		};

		// if there are unknown blocks => start synchronizing with peer
		if !unknown_blocks.is_empty() {
			self.sync.lock().on_unknown_blocks(peer_index, unknown_blocks);
		}

		// TODO: process unknown transactions, etc...
	}

	pub fn on_peer_getdata(&self, peer_index: usize, _message: types::GetData) {
		trace!(target: "sync", "Got `getdata` message from peer#{}", peer_index);
	}

	pub fn on_peer_getblocks(&self, peer_index: usize, _message: types::GetBlocks) {
		trace!(target: "sync", "Got `getblocks` message from peer#{}", peer_index);
	}

	pub fn on_peer_getheaders(&self, peer_index: usize, _message: types::GetHeaders) {
		trace!(target: "sync", "Got `getheaders` message from peer#{}", peer_index);
	}

	pub fn on_peer_transaction(&self, _peer_index: usize, _message: types::Tx) {
	}

	pub fn on_peer_block(&self, peer_index: usize, message: types::Block) {
		trace!(target: "sync", "Got `block` message from peer#{}. Block hash: {}", peer_index, message.block.hash());

		// try to process new block
		self.sync.lock().on_peer_block(peer_index, message.block);
	}

	pub fn on_peer_headers(&self, peer_index: usize, _message: types::Headers) {
		trace!(target: "sync", "Got `headers` message from peer#{}", peer_index);
	}

	pub fn on_peer_mempool(&self, peer_index: usize, _message: types::MemPool) {
		trace!(target: "sync", "Got `mempool` message from peer#{}", peer_index);
	}

	pub fn on_peer_filterload(&self, peer_index: usize, _message: types::FilterLoad) {
		trace!(target: "sync", "Got `filterload` message from peer#{}", peer_index);
	}

	pub fn on_peer_filteradd(&self, peer_index: usize, _message: types::FilterAdd) {
		trace!(target: "sync", "Got `filteradd` message from peer#{}", peer_index);
	}

	pub fn on_peer_filterclear(&self, peer_index: usize, _message: types::FilterClear) {
		trace!(target: "sync", "Got `filterclear` message from peer#{}", peer_index);
	}

	pub fn on_peer_merkleblock(&self, peer_index: usize, _message: types::MerkleBlock) {
		trace!(target: "sync", "Got `merkleblock` message from peer#{}", peer_index);
	}

	pub fn on_peer_sendheaders(&self, peer_index: usize, _message: types::SendHeaders) {
		trace!(target: "sync", "Got `sendheaders` message from peer#{}", peer_index);
	}

	pub fn on_peer_feefilter(&self, peer_index: usize, _message: types::FeeFilter) {
		trace!(target: "sync", "Got `feefilter` message from peer#{}", peer_index);
	}

	pub fn on_peer_send_compact(&self, peer_index: usize, _message: types::SendCompact) {
		trace!(target: "sync", "Got `sendcmpct` message from peer#{}", peer_index);
	}

	pub fn on_peer_compact_block(&self, peer_index: usize, _message: types::CompactBlock) {
		trace!(target: "sync", "Got `cmpctblock` message from peer#{}", peer_index);
	}

	pub fn on_peer_get_block_txn(&self, peer_index: usize, _message: types::GetBlockTxn) {
		trace!(target: "sync", "Got `getblocktxn` message from peer#{}", peer_index);
	}

	pub fn on_peer_block_txn(&self, peer_index: usize, _message: types::BlockTxn) {
		trace!(target: "sync", "Got `blocktxn` message from peer#{}", peer_index);
	}
}<|MERGE_RESOLUTION|>--- conflicted
+++ resolved
@@ -64,11 +64,7 @@
 
 		// request inventory from peer
 		self.executor.lock().execute(SynchronizationTask::RequestInventory(peer_index));
-<<<<<<< HEAD
-	} 
-=======
 	}
->>>>>>> 83b390eb
 
 	pub fn on_peer_inventory(&self, peer_index: usize, message: types::Inv) {
 		trace!(target: "sync", "Got `inventory` message from peer#{}. Inventory len: {}", peer_index, message.inventory.len());
